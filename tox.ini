--- conflicted
+++ resolved
@@ -9,11 +9,7 @@
 [testenv]
 commands =
     python setup.py build_ext --inplace
-<<<<<<< HEAD
-    pytest --doctest-modules --durations=0 petlib
-=======
     pytest -sv --doctest-modules petlib petlib/bindings.py petlib/compile.py petlib/encode.py petlib/pack.py petlib/bn.py petlib/ecdsa.py petlib/hmac.py petlib/cipher.py petlib/ec.py petlib/__init__.py
->>>>>>> 8b64183a
     
 deps =
     pytest