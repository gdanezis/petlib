--- conflicted
+++ resolved
@@ -572,8 +572,4 @@
 
 if __name__ == "__main__":
     print("Compiling petlib ...")
-<<<<<<< HEAD
-    _FFI.compile(verbose=True)
-=======
-    _FFI.compile()
->>>>>>> dd0c9a1b
+    _FFI.compile()